--- conflicted
+++ resolved
@@ -63,10 +63,6 @@
         return jsonify({'status': 'error', 'message': str(e)}), 500
 
 
-<<<<<<< HEAD
-=======
-
->>>>>>> 3925116f
 @app.route('/api/network/<network_name>', methods=['GET'])
 def get_network_data(network_name):
     """Return basic node/link information for the specified network."""
@@ -118,10 +114,7 @@
     except Exception as e:
         return jsonify({'status': 'error', 'message': str(e)}), 500
 
-<<<<<<< HEAD
-=======
-
->>>>>>> 3925116f
+
 #he,lper functions
 def convert_to_serializable(obj):
     """
