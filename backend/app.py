--- conflicted
+++ resolved
@@ -62,7 +62,7 @@
     except Exception as e:
         return jsonify({'status': 'error', 'message': str(e)}), 500
 
-<<<<<<< HEAD
+
 
 @app.route('/api/network/<network_name>', methods=['GET'])
 def get_network_data(network_name):
@@ -115,8 +115,7 @@
     except Exception as e:
         return jsonify({'status': 'error', 'message': str(e)}), 500
 
-=======
->>>>>>> a198a5da
+
 #he,lper functions
 def convert_to_serializable(obj):
     """
