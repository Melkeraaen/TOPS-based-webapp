// Main application component for power system simulation and visualization
// Handles network data, simulation parameters, and user interactions

import React, { useState, useEffect, useRef } from 'react';
import {
  Container,
  Paper,
  Typography,
  CircularProgress,
  Button,
  Box,
  Grid,
  TextField,
  FormControl,
  InputLabel,
  Select,
  MenuItem
} from '@mui/material';
import * as XLSX from 'xlsx';
import PS_graph from './PS_graph';
import ResultsSection from './ResultsSection';
import ParameterControls from './ParameterControls';

// Control panel component for simulation actions and parameter management
const ButtonPanel = ({
  saveParameters,
  handleStartSimulation,
  downloadExcel,
  loading,
  results,
  error,
  selectionMode,
  setSelectionMode,
  selectedComponent,
  monitoredComponents,
  availableNetworks,
  selectedNetwork,
  setSelectedNetwork
}) => (
  <Box sx={{ display: 'flex', gap: 2, mb: 4, flexWrap: 'wrap', justifyContent: 'center' }}>
    <FormControl sx={{ minWidth: 160 }}>
      <InputLabel>Network</InputLabel>
      <Select
        value={selectedNetwork}
        label="Network"
        onChange={(e) => setSelectedNetwork(e.target.value)}
      >
        {availableNetworks.map((net) => (
          <MenuItem key={net} value={net}>{net}</MenuItem>
        ))}
      </Select>
    </FormControl>
    <Button
      variant="contained"
      color="secondary"
      onClick={saveParameters}
      size="large"
    >
      Save Parameters
    </Button>
    <Button
      variant="contained"
      color="primary"
      onClick={handleStartSimulation}
      disabled={loading}
      size="large"
    >
      {loading ? <CircularProgress size={24} /> : 'Run Simulation'}
    </Button>
    {!loading && (
      <>
        <Button
          variant="outlined"
          color="primary"
          onClick={downloadExcel}
          disabled={!results}
          size="large"
        >
          Download Excel
        </Button>
        <Button
          variant={selectionMode ? "contained" : "outlined"}
          color={selectionMode ? "success" : "primary"}
          onClick={() => setSelectionMode(!selectionMode)}
          size="large"
        >
          {selectionMode ? "Exit Selection Mode" : "Component Selection"}
        </Button>
        {monitoredComponents.length > 0 && (
          <Typography variant="body2" color="text.secondary" sx={{ alignSelf: 'center' }}>
            Monitoring: {monitoredComponents.length} component{monitoredComponents.length !== 1 ? 's' : ''}
          </Typography>
        )}
      </>
    )}
    {error && (
      <Typography color="error">
        {error}
      </Typography>
    )}
  </Box>
);

// API configuration
const API_BASE_URL = 'http://127.0.0.1:8000/api';

// Network topology definition
// Defines the power system structure including buses, generators, loads, and connections
let initialNetworkData = {
  nodes: [
    // 20kV buses with generators
    { id: 'B1', name: 'B1', voltage: 20, group: 1, label: 'B1' },
    { id: 'B2', name: 'B2', voltage: 20, group: 1, label: 'B2' },
    { id: 'B3', name: 'B3', voltage: 20, group: 1, label: 'B3' },
    { id: 'B4', name: 'B4', voltage: 20, group: 1, label: 'B4' },
    // 230kV buses
    { id: 'B5', name: 'B5', voltage: 230, group: 2, label: 'B5' },
    { id: 'B6', name: 'B6', voltage: 230, group: 2, label: 'B6' },
    { id: 'B7', name: 'B7', voltage: 230, group: 2, label: 'B7' },
    { id: 'B8', name: 'B8', voltage: 230, group: 2, label: 'B8' },
    { id: 'B9', name: 'B9', voltage: 230, group: 2, label: 'B9' },
    { id: 'B10', name: 'B10', voltage: 230, group: 2, label: 'B10' },
    { id: 'B11', name: 'B11', voltage: 230, group: 2, label: 'B11' },
    // Generators
    { id: 'G1', name: 'G1', type: 'generator', label: 'G1' },
    { id: 'G2', name: 'G2', type: 'generator', label: 'G2' },
    { id: 'G3', name: 'G3', type: 'generator', label: 'G3' },
    { id: 'G4', name: 'G4', type: 'generator', label: 'G4' },
    // Loads
    { id: 'L1', name: 'L1', type: 'load', label: 'L1' },
    { id: 'L2', name: 'L2', type: 'load', label: 'L2' },
    // Shunts
    { id: 'C1', name: 'C1', type: 'shunt', label: 'C1' },
    { id: 'C2', name: 'C2', type: 'shunt', label: 'C2' },
    // Transformers as nodes
    { id: 'T1', name: 'T1', type: 'transformer', label: 'T1' },
    { id: 'T2', name: 'T2', type: 'transformer', label: 'T2' },
    { id: 'T3', name: 'T3', type: 'transformer', label: 'T3' },
    { id: 'T4', name: 'T4', type: 'transformer', label: 'T4' }
  ],
  links: [
    // Generators to buses
    { source: 'G1', target: 'B1', type: 'generator_connection' },
    { source: 'G2', target: 'B2', type: 'generator_connection' },
    { source: 'G3', target: 'B3', type: 'generator_connection' },
    { source: 'G4', target: 'B4', type: 'generator_connection' },
    // Loads to buses
    { source: 'L1', target: 'B7', type: 'load_connection' },
    { source: 'L2', target: 'B9', type: 'load_connection' },
    // Shunts to buses
    { source: 'C1', target: 'B7', type: 'shunt_connection' },
    { source: 'C2', target: 'B9', type: 'shunt_connection' },
    // Transformers connections (now through transformer nodes)
    { source: 'B1', target: 'T1', type: 'transformer', id: 'T1-1' },
    { source: 'T1', target: 'B5', type: 'transformer', id: 'T1-2' },
    { source: 'B2', target: 'T2', type: 'transformer', id: 'T2-1' },
    { source: 'T2', target: 'B6', type: 'transformer', id: 'T2-2' },
    { source: 'B3', target: 'T3', type: 'transformer', id: 'T3-1' },
    { source: 'T3', target: 'B11', type: 'transformer', id: 'T3-2' },
    { source: 'B4', target: 'T4', type: 'transformer', id: 'T4-1' },
    { source: 'T4', target: 'B10', type: 'transformer', id: 'T4-2' },
    // Lines (shown as black lines)
    { source: 'B5', target: 'B6', type: 'line', id: 'L5-6' },
    { source: 'B6', target: 'B7', type: 'line', id: 'L6-7' },
    { source: 'B7', target: 'B8', type: 'line', id: 'L7-8-1' },
    { source: 'B7', target: 'B8', type: 'line', id: 'L7-8-2' },
    { source: 'B8', target: 'B9', type: 'line', id: 'L8-9-1' },
    { source: 'B8', target: 'B9', type: 'line', id: 'L8-9-2' },
    { source: 'B9', target: 'B10', type: 'line', id: 'L9-10' },
    { source: 'B10', target: 'B11', type: 'line', id: 'L10-11' }
  ]
};

// Utility function to format complex numbers for display
// Converts complex numbers to string representation with 3 decimal places
const formatComplex = (value) => {
  if (value && typeof value === 'object' && 'real' in value && 'imag' in value) {
    const real = value.real.toFixed(3);
    const imag = Math.abs(value.imag).toFixed(3);
    const sign = value.imag >= 0 ? '+' : '-';
    return `${real} ${sign} ${imag}j`;
  }
  return typeof value === 'number' ? value.toFixed(3) : '0.000';
};

// Utility function to calculate magnitude of complex values
// Handles both phasor quantities (voltages/currents) and power/speed values
const getMagnitude = (value, isPhasor = false) => {
  if (value && typeof value === 'object' && 'real' in value && 'imag' in value) {
    // For complex numbers, calculate magnitude
    const magnitude = Math.sqrt(value.real * value.real + value.imag * value.imag);
    
    // For phasor quantities (voltages and currents), always return positive magnitude
    if (isPhasor) {
      return magnitude;
    }
    
    // For power and speed, preserve the sign based on the real part
    return value.real >= 0 ? magnitude : -magnitude;
  }
  
  // For real numbers
  if (typeof value === 'number') {
    // For phasor quantities, return absolute value
    if (isPhasor) {
      return Math.abs(value);
    }
    // For power and speed, preserve the sign
    return value;
  }
  
  return 0;
};

// Determines power flow direction in transmission lines
// Uses breadth-first search to find the deepest sink in the network
function getLineFlowDirectionSimple(busPower, fromIdx, toIdx, outagedLineIds = []) {
  if (!busPower || !Array.isArray(busPower) || fromIdx === -1 || toIdx === -1) return 0;

  const isNeutral = (p) => Math.abs(p) < 1e-4;

  function findDeepestSinkP(startIdx, excludeIdx) {
    const visited = new Set([excludeIdx]);
    const queue = [{ idx: startIdx, prev: null }];
    let minP = Infinity;
    let foundNonNeutral = false;

    while (queue.length > 0) {
      const { idx, prev } = queue.shift();
      if (visited.has(idx)) continue;
      visited.add(idx);
      const p = busPower[idx]?.p ?? 0;
      if (!isNeutral(p) && p < 0) {
        minP = Math.min(minP, p);
        foundNonNeutral = true;
      }
      const nodeId = initialNetworkData.nodes[idx].id;
      const neighbors = initialNetworkData.links
        .filter(l => {
          if (l.id && outagedLineIds.includes(l.id)) return false; // skip cut lines
          if (l.type !== 'line' && l.type !== 'transformer') return false;
          const sourceId = typeof l.source === 'object' ? l.source.id : l.source;
          const targetId = typeof l.target === 'object' ? l.target.id : l.target;
          // Find the neighbor index
          const neighborId = sourceId === nodeId ? targetId : targetId === nodeId ? sourceId : null;
          if (!neighborId) return false;
          const neighborIdx = initialNetworkData.nodes.findIndex(n => n.id === neighborId);
          // Don't go back to the previous node (prevents parallel line bounce)
          if (neighborIdx === prev) return false;
          // Don't revisit already visited nodes
          if (visited.has(neighborIdx)) return false;
          return true;
        })
        .map(l => {
          const sourceId = typeof l.source === 'object' ? l.source.id : l.source;
          const targetId = typeof l.target === 'object' ? l.target.id : l.target;
          const neighborId = sourceId === nodeId ? targetId : targetId === nodeId ? sourceId : null;
          return initialNetworkData.nodes.findIndex(n => n.id === neighborId);
        })
        .filter(i => i !== -1);
      neighbors.forEach(neighborIdx => {
        queue.push({ idx: neighborIdx, prev: idx });
      });
    }
    return foundNonNeutral ? minP : null;
  }

  const minP_from = findDeepestSinkP(fromIdx, toIdx);
  const minP_to = findDeepestSinkP(toIdx, fromIdx);

  if (minP_from !== null && minP_to !== null) {
    if (minP_from < minP_to) return -1;
    if (minP_to < minP_from) return 1;
    return 0;
  }
  if (minP_from !== null) return -1;
  if (minP_to !== null) return 1;
  return 0;
}

function App() {
  const graphRef = useRef();
  const [loading, setLoading] = useState(false);
  const [results, setResults] = useState(null);
  const [error, setError] = useState(null);
  const [networkData, setNetworkData] = useState(initialNetworkData);
  const [graphWidth, setGraphWidth] = useState(window.innerWidth * 0.8);
  const [simulationStartTime, setSimulationStartTime] = useState(null);
  const [simulationDuration, setSimulationDuration] = useState(null);
  const [availableNetworks, setAvailableNetworks] = useState([]);
  const [selectedNetwork, setSelectedNetwork] = useState('k2a');
  const [parameters, setParameters] = useState({
    step1: { time: 1.0, load_index: 0, g_setp: 0, b_setp: 0 },
    step2: { time: 2.0, load_index: 0, g_setp: 0, b_setp: 0 },
    lineOutage: { 
      enabled: true,
      outages: [
        { 
          lineId: '', 
          time: 1.0,
          reconnect: {
            enabled: false,
            time: 5.0
          }
        }
      ]
    },
    shortCircuit: { busId: '', startTime: 1.0, duration: 0.1, admittance: 1000000 },
    tapChanger: { 
      enabled: true,
      changes: [
        { transformerId: '0', time: 0, ratioChange: 1.0 }
      ]
    },
    t_end: 20
  });

  useEffect(() => {
    const fetchNetworks = async () => {
      try {
        const res = await fetch(`${API_BASE_URL}/networks`);
        const data = await res.json();
        if (res.ok && Array.isArray(data.networks)) {
          setAvailableNetworks(data.networks);
          if (!data.networks.includes(selectedNetwork)) {
            setSelectedNetwork(data.networks[0] || '');
          }
        }
      } catch (err) {
        console.error('Failed to fetch networks', err);
      }
    };
    fetchNetworks();
  }, [selectedNetwork]);
<<<<<<< HEAD

  useEffect(() => {
    if (!selectedNetwork) return;
    const fetchNetworkData = async () => {
      try {
        const res = await fetch(`${API_BASE_URL}/network/${selectedNetwork}`);
        const data = await res.json();
        if (res.ok) {
          initialNetworkData = data;
          setNetworkData(data);
          setParameters(prev => ({
            ...prev,
            step1: { ...prev.step1, load_index: 0 },
            step2: { ...prev.step2, load_index: 0 },
            lineOutage: { ...prev.lineOutage, outages: [] }
          }));
        }
      } catch (err) {
        console.error('Failed to fetch network data', err);
      }
    };
    fetchNetworkData();
  }, [selectedNetwork]);
=======
>>>>>>> a198a5da
  const [tEndInput, setTEndInput] = useState('');
  const [busPower, setBusPower] = useState(null);
  const [selectionMode, setSelectionMode] = useState(false);
  const [selectedComponent, setSelectedComponent] = useState(null);
  const [monitoredComponents, setMonitoredComponents] = useState([]);
  const [islandData, setIslandData] = useState(null);
  const loadOptions = networkData?.nodes?.filter(n => n.type === 'load') || [];
  const lineOptions = networkData?.links?.filter(l => l.type === 'line').map(l => l.id) || [];

  // Helper to display empty string if tEndInput is empty, otherwise the number
  const tEndInputDisplay = tEndInput === undefined || tEndInput === null || tEndInput === '' ? '' : tEndInput;

  // Update network data when line outage parameters change
  useEffect(() => {
    // Create new links array with fresh objects to avoid reference issues
    const currentLinks = initialNetworkData.links.map(link => ({ ...link }));

    // Reset all lines initially
    currentLinks.forEach(link => {
      link.dashed = false;
      link.selected = false;
    });

    // Mark outaged lines
    if (parameters.lineOutage.enabled && parameters.lineOutage.outages.length > 0) {
      parameters.lineOutage.outages.forEach(outage => {
        if (outage.lineId && outage.lineId !== '') {
          const lineLink = currentLinks.find(link => link.id === outage.lineId);
          if (lineLink) {
            lineLink.dashed = true;  // Mark the line as dashed
            lineLink.selected = true;  // Mark the line as selected
          }
        }
      });
    }

    setNetworkData({
      nodes: initialNetworkData.nodes,
      links: currentLinks
    });
  }, [parameters.lineOutage]);

  // Add useEffect to update graph width based on container size
  useEffect(() => {
    const updateWidth = () => {
      const container = document.querySelector('.graph-container');
      if (container) {
        setGraphWidth(container.offsetWidth);
      }
    };

    updateWidth();
    window.addEventListener('resize', updateWidth);
    return () => window.removeEventListener('resize', updateWidth);
  }, []);

  const handleParameterChange = (step, field, value) => {
    if (step === 't_end') {
      setParameters(prev => {
        const newParams = { ...prev, t_end: value };
        return newParams;
      });
      return;
    }
    setParameters(prev => ({
      ...prev,
      [step]: {
        ...prev[step],
        [field]: field === 'lineId' ? value : (
          typeof value === 'string' ? 
            (value === '' ? 0 : isNaN(parseFloat(value)) ? 0 : parseFloat(value)) 
            : value
        )
      }
    }));
  };

  const saveParameters = async () => {
    // Use 20 if tEndInput is empty, otherwise use the entered value
    const t_end_to_save = tEndInput === '' ? 20 : tEndInput;
    setParameters(prev => {
      const updated = { ...prev, t_end: t_end_to_save };
      const updatedWithNetwork = { ...updated, network: selectedNetwork };
      setTimeout(async () => {
        try {
          setError(null);
          const response = await fetch(`${API_BASE_URL}/set_parameters`, {
            method: 'POST',
            headers: {
              'Content-Type': 'application/json',
            },
            body: JSON.stringify(updatedWithNetwork)
          });
          if (!response.ok) {
            throw new Error('Failed to save parameters');
          }
          await response.json();
        } catch (err) {
          setError('Failed to save parameters: ' + err.message);
        }
      }, 0);
      return updated;
    });
    return;
  };

  const downloadExcel = () => {
    if (!results) return;

    // Prepare data for main simulation results (time series)
    const data = results.t.map((time, index) => {
      const baseData = {
        'Time [s]': time.toFixed(3),
      };

      // Add individual bus voltage measurements
      results.v[index].forEach((v, busIdx) => {
        baseData[`Bus ${busIdx + 1} Voltage [pu]`] = formatComplex(v);
        baseData[`Bus ${busIdx + 1} Voltage Magnitude [pu]`] = results.v_magnitude[index][busIdx].toFixed(3);
        baseData[`Bus ${busIdx + 1} Voltage Angle [deg]`] = (results.v_angle[index][busIdx] * 180/Math.PI).toFixed(3);
      });

      // Add individual generator measurements
      results.gen_speed[index].forEach((speed, genIdx) => {
        baseData[`Generator ${genIdx + 1} Speed [pu]`] = speed.toFixed(3);
        baseData[`Generator ${genIdx + 1} Current [A]`] = formatComplex(results.gen_I[index][genIdx]);
      });

      // Add individual load measurements
      results.load_I[index].forEach((current, loadIdx) => {
        baseData[`Load ${loadIdx + 1} Current [A]`] = formatComplex(current);
        baseData[`Load ${loadIdx + 1} Active Power [MW]`] = formatComplex(results.load_P[index][loadIdx]);
        baseData[`Load ${loadIdx + 1} Reactive Power [MVAr]`] = formatComplex(results.load_Q[index][loadIdx]);
      });

      // Add individual transformer measurements
      results.trafo_current_from[index].forEach((current, trafoIdx) => {
        baseData[`Transformer ${trafoIdx + 1} Current From [A]`] = formatComplex(current);
        baseData[`Transformer ${trafoIdx + 1} Current To [A]`] = formatComplex(results.trafo_current_to[index][trafoIdx]);
      });

      return baseData;
    });

    const ws = XLSX.utils.json_to_sheet(data);
    const wb = XLSX.utils.book_new();
    XLSX.utils.book_append_sheet(wb, ws, 'Simulation Results');

    // Auto-adjust column widths
    const max_width = 100; // Maximum column width in characters
    const min_width = 10;  // Minimum column width in characters
    const colWidths = {};
    
    // Calculate maximum width for each column
    Object.keys(data[0]).forEach((key, index) => {
      // Get the column letter (A, B, C, etc.)
      const colLetter = XLSX.utils.encode_col(index);
      
      // Calculate width based on header and data
      const headerWidth = key.length;
      const dataWidth = Math.max(...data.map(row => {
        const value = row[key];
        return value ? value.toString().length : 0;
      }));
      
      // Set column width (add some padding)
      const width = Math.min(Math.max(headerWidth, dataWidth) + 2, max_width);
      colWidths[colLetter] = { wch: Math.max(width, min_width) };
    });

    // Apply column widths
    ws['!cols'] = Object.values(colWidths);

    // === 1. Eigenvalues & Modes Sheet ===
    if (results.eigenvalues && results.eigenvalues.real && results.eigenvalues.real.length > 0) {
      const eigenSheet = [];
      // Eigenvalues summary
      eigenSheet.push({
        'Eigenvalue #': 'Index',
        'Real': 'Real',
        'Imag': 'Imag',
        'Frequency [Hz]': 'Frequency [Hz]',
        'Damping [%]': 'Damping [%]'
      });
      for (let i = 0; i < results.eigenvalues.real.length; ++i) {
        eigenSheet.push({
          'Eigenvalue #': i + 1,
          'Real': results.eigenvalues.real[i],
          'Imag': results.eigenvalues.imag[i],
          'Frequency [Hz]': results.eigenvalues.frequency ? results.eigenvalues.frequency[i] : '',
          'Damping [%]': results.eigenvalues.damping ? results.eigenvalues.damping[i] : ''
        });
      }
      // Mode shapes (if available)
      if (results.eigenvalues.mode_shapes && results.eigenvalues.mode_shapes.magnitude && results.eigenvalues.mode_shapes.angle) {
        eigenSheet.push({});
        eigenSheet.push({'Eigenvalue #': 'Mode Shapes (Magnitude/Angle for each Generator)'});
        const numModes = results.eigenvalues.mode_shapes.magnitude[0]?.length || 0;
        const numGens = results.eigenvalues.mode_shapes.magnitude.length;
        for (let mode = 0; mode < numModes; ++mode) {
          for (let gen = 0; gen < numGens; ++gen) {
            eigenSheet.push({
              'Eigenvalue #': `Mode ${mode + 1} - Gen ${gen + 1}`,
              'Real': results.eigenvalues.mode_shapes.magnitude[gen][mode],
              'Imag': results.eigenvalues.mode_shapes.angle[gen][mode]
            });
          }
        }
      }
      const wsEigen = XLSX.utils.json_to_sheet(eigenSheet);
      XLSX.utils.book_append_sheet(wb, wsEigen, 'Eigenvalues & Modes');
    }

    // === 2. Bus Power Comparison Sheet ===
    if (results.bus_power_raw && busPower && busPower.length > 0) {
      const busPowerSheet = [];
      busPowerSheet.push({
        'Bus': 'Bus',
        'Initial P (raw)': 'Initial P (raw)',
        'Initial Q (raw)': 'Initial Q (raw)',
        'Final P': 'Final P',
        'Final Q': 'Final Q'
      });
      // Parse raw injections
      const parseRaw = val => {
        const match = val.match(/\(([-+]?\d+\.?\d*)([-+]\d+\.?\d*)j\)/);
        if (match) {
          return { real: parseFloat(match[1]), imag: parseFloat(match[2]) };
        }
        return { real: 0, imag: 0 };
      };
      for (let i = 0; i < busPower.length; ++i) {
        const busId = initialNetworkData.nodes[i]?.id || (i + 1);
        const raw = results.bus_power_raw && results.bus_power_raw[i] ? parseRaw(results.bus_power_raw[i]) : { real: '', imag: '' };
        const final = busPower[i] || { p: '', q: '' };
        busPowerSheet.push({
          'Bus': busId,
          'Initial P (raw)': raw.real,
          'Initial Q (raw)': raw.imag,
          'Final P': final.p,
          'Final Q': final.q
        });
      }
      const wsBusPower = XLSX.utils.json_to_sheet(busPowerSheet);
      XLSX.utils.book_append_sheet(wb, wsBusPower, 'Bus Power Comparison');
    }

    // === 3. Islands Sheet ===
    if (results.gen_speed && results.gen_speed.length > 0 && islandData) {
      const { islands, genMapping, frequencies } = islandData;
      
      const islandSheet = [];
      islandSheet.push({
        'Island #': 'Island #',
        'Buses': 'Buses',
        'Generators': 'Generators',
        'Frequency [Hz]': 'Frequency [Hz]'
      });
      islands.forEach((island, idx) => {
        const buses = Array.from(island).join(', ');
        const generators = Object.entries(genMapping)
          .filter(([_, islandId]) => islandId === idx)
          .map(([genId]) => `G${parseInt(genId) + 1}`)
          .join(', ');
        islandSheet.push({
          'Island #': idx + 1,
          'Buses': buses,
          'Generators': generators,
          'Frequency [Hz]': frequencies[idx]?.toFixed(3)
        });
      });
      const wsIslands = XLSX.utils.json_to_sheet(islandSheet);
      XLSX.utils.book_append_sheet(wb, wsIslands, 'Islands');
    }

    // === 4. Power Flow Directions Sheet ===
    if (results && results.bus_power && networkData && networkData.links) {
      const powerFlowSheet = [];
      // Add 2 empty rows for margin
      powerFlowSheet.push({}, {});
      powerFlowSheet.push({
        'Line': 'Line',
        'From Bus': 'From Bus',
        'To Bus': 'To Bus',
        'From Bus P (MW)': 'From Bus P (MW)',
        'To Bus P (MW)': 'To Bus P (MW)',
        'Direction': 'Direction'
      });
      networkData.links.filter(l => l.type === 'line' || l.type === 'transformer').forEach((link, idx) => {
        const fromId = typeof link.source === 'object' ? link.source.id : link.source;
        const toId = typeof link.target === 'object' ? link.target.id : link.target;
        const fromIdx = initialNetworkData.nodes.findIndex(n => n.id === fromId);
        const toIdx = initialNetworkData.nodes.findIndex(n => n.id === toId);
        const fromP = results.bus_power[fromIdx]?.p ?? 0;
        const toP = results.bus_power[toIdx]?.p ?? 0;
        let dirText = '-';
        if (fromP > toP) dirText = `towards bus ${toId}`;
        else if (toP > fromP) dirText = `towards bus ${fromId}`;
        powerFlowSheet.push({
          'Line': link.id || `${fromId}-${toId}`,
          'From Bus': fromId,
          'To Bus': toId,
          'From Bus P (MW)': fromP.toFixed(3),
          'To Bus P (MW)': toP.toFixed(3),
          'Direction': dirText
        });
      });
      // Add 2 empty rows for margin
      powerFlowSheet.push({}, {});
      const wsPowerFlow = XLSX.utils.json_to_sheet(powerFlowSheet, { skipHeader: true });
      XLSX.utils.book_append_sheet(wb, wsPowerFlow, 'Power Flow Directions');
    }

    // Add 2 empty rows for margin to all other sheets
    function addSheetMargins(ws) {
      const range = XLSX.utils.decode_range(ws['!ref']);
      // Insert 2 empty rows at the top
      for (let i = 0; i < 2; ++i) {
        XLSX.utils.sheet_add_json(ws, [{}], { skipHeader: true, origin: -1 });
      }
      // Insert 2 empty rows at the bottom
      for (let i = 0; i < 2; ++i) {
        XLSX.utils.sheet_add_json(ws, [{}], { skipHeader: true, origin: { r: range.e.r + 3 + i, c: 0 } });
      }
    }
    // Add margins to all sheets
    Object.values(wb.Sheets).forEach(addSheetMargins);

    // Save file
    XLSX.writeFile(wb, 'simulation_results.xlsx');
  };

  const handleStartSimulation = async () => {
    setLoading(true);
    setError(null);
    const startTime = performance.now();
    setSimulationStartTime(startTime);
    setSimulationDuration(null);
    try {
      const response = await fetch(`${API_BASE_URL}/start_simulation`, {
        method: 'POST',
        headers: { 'Content-Type': 'application/json' },
        body: JSON.stringify({ ...parameters, network: selectedNetwork })
      });

      const data = await response.json();
      
      if (!response.ok) {
        throw new Error(data.message || 'Failed to start simulation. Please check your parameters.');
      }

      // Initialize empty results
      setResults({
        t: [],
        x: [],
        v: [],
        gen_speed: [],
        gen_I: [],
        load_I: [],
        load_P: [],
        load_Q: [],
        trafo_current_from: [],
        trafo_current_to: [],
        v_angle: [],
        eigenvalues: {
          real: [],
          imag: [],
          mode_shape: {
            magnitude: [],
            angle: []
          }
        }
      });

      // Set up SSE connection for real-time updates
      const eventSource = new EventSource(`${API_BASE_URL}/simulation_updates`);
      
      eventSource.onmessage = (event) => {
        const data = JSON.parse(event.data);
        
        if (data.type === 'step') {
          setResults(prevResults => {
            const newResults = { ...prevResults };
            
            // Add new data point
            for (const key in data.data) {
              if (!newResults[key]) {
                newResults[key] = [];
              }
              newResults[key].push(data.data[key]);
            }
            
            // Sort data by time to ensure correct plotting
            if (newResults.t && newResults.t.length > 1) {
              const indices = Array.from(newResults.t.keys()).sort((a, b) => newResults.t[a] - newResults.t[b]);
              
              // Reorder all arrays based on sorted time
              for (const key in newResults) {
                if (Array.isArray(newResults[key]) && key !== 't') {
                  newResults[key] = indices.map(i => newResults[key][i]);
                }
              }
              // Sort time array last
              newResults.t = indices.map(i => newResults.t[i]);
            }
            
            return newResults;
          });
        } 
        else if (data.type === 'error') {
          setError(data.data);
          eventSource.close();
          setLoading(false);
          const endTime = performance.now();
          const duration = (endTime - startTime) / 1000;
          setSimulationDuration(duration);
        }
        else if (data.type === 'complete') {
          eventSource.close();
          setLoading(false);
          setResults(data.data);
          // Calculate and set simulation duration
          const endTime = performance.now();
          const duration = (endTime - startTime) / 1000; // Convert to seconds
          setSimulationDuration(duration);
          console.log(`Simulation completed in ${duration.toFixed(2)} seconds`);
          
          // Remove the outaged line after simulation completes
          if (parameters.lineOutage.outages.length > 0) {
            setNetworkData(prev => ({
              ...prev,
              links: prev.links.filter(link => !parameters.lineOutage.outages.some(outage => link.id === outage.lineId))
            }));
          }
        }
      };
      
      eventSource.onerror = (error) => {
        setError('Connection to simulation server lost');
        eventSource.close();
        setLoading(false);
        const endTime = performance.now();
        const duration = (endTime - startTime) / 1000;
        setSimulationDuration(duration);
      };
      
    } catch (err) {
      setError(err.message || 'Failed to run simulation. Please check your parameters.');
      setLoading(false);
      const endTime = performance.now();
      const duration = (endTime - startTime) / 1000;
      setSimulationDuration(duration);
    }
  };

  const handleTapChangerChange = (index, field, value) => {
    setParameters(prev => ({
      ...prev,
      tapChanger: {
        ...prev.tapChanger,
        changes: prev.tapChanger.changes.map((change, i) =>
          i === index ? { ...change, [field]: value } : change
        )
      }
    }));
  };

  const handleLineOutageChange = (index, field, value) => {
    setParameters(prev => ({
      ...prev,
      lineOutage: {
        ...prev.lineOutage,
        outages: prev.lineOutage.outages.map((outage, i) =>
          i === index ? { ...outage, [field]: value } : outage
        )
      }
    }));
  };

  // Add new handler for reconnection settings
  const handleReconnectChange = (index, field, value) => {
    setParameters(prev => ({
      ...prev,
      lineOutage: {
        ...prev.lineOutage,
        outages: prev.lineOutage.outages.map((outage, i) =>
          i === index ? { 
            ...outage, 
            reconnect: { 
              ...outage.reconnect, 
              [field]: value 
            } 
          } : outage
        )
      }
    }));
  };

  const handleRemoveLineOutage = (index) => {
    setParameters(prev => ({
      ...prev,
      lineOutage: {
        ...prev.lineOutage,
        outages: prev.lineOutage.outages.filter((_, i) => i !== index)
      }
    }));
  };

  const handleAddLineOutage = () => {
    setParameters(prev => ({
      ...prev,
      lineOutage: {
        ...prev.lineOutage,
        outages: [...prev.lineOutage.outages, { lineId: '', time: 1.0, reconnect: { enabled: false, time: 5.0 } }]
      }
    }));
  };

  const handleRemoveTapChange = (index) => {
    setParameters(prev => ({
      ...prev,
      tapChanger: {
        ...prev.tapChanger,
        changes: prev.tapChanger.changes.filter((_, i) => i !== index)
      }
    }));
  };

  const handleAddTapChange = () => {
    setParameters(prev => ({
      ...prev,
      tapChanger: {
        ...prev.tapChanger,
        changes: [...prev.tapChanger.changes, { transformerId: '0', time: 0, ratioChange: 1.0 }]
      }
    }));
  };

  // Update busPower when results.bus_power is available
  useEffect(() => {
    if (results && results.bus_power) {
      setBusPower(results.bus_power);
    }
  }, [results]);

  return (
    <Container maxWidth="xl">
      <Paper sx={{ p: 4, mb: 3 }}>
        <Typography variant="h4" gutterBottom sx={{ mb: 4, fontWeight: 500, textAlign: 'center' }}>
          Power System Simulator
        </Typography>
        
        {selectionMode && (
          <Box 
            sx={{ 
              position: 'absolute', 
              top: 10, 
              right: 10, 
              zIndex: 2000 
            }}
          >
            <Typography variant="body2" color="primary" fontWeight="bold" sx={{ mb: 1 }}>
              {selectedComponent ? `Selected: ${selectedComponent.label}` : 'Click a component to select it'}
            </Typography>
          </Box>
        )}
        
        <PS_graph
          graphRef={graphRef}
          networkName={selectedNetwork}
          networkData={networkData}
          busPower={results?.bus_power}
          powerFlows={results?.lines}
          initialNetworkData={initialNetworkData}
          graphWidth={graphWidth}
          getLineFlowDirectionSimple={(fromIdx, toIdx) => getLineFlowDirectionSimple(busPower, fromIdx, toIdx, parameters.lineOutage?.outages?.map(o => o.lineId).filter(Boolean) || [])}
          parameters={parameters}
          selectionMode={selectionMode}
          onComponentSelect={(component) => {
            setSelectedComponent(component);
            // Toggle component in monitored components list
            if (component) {
              setMonitoredComponents(prev => {
                // If component is already monitored, remove it
                if (prev.some(comp => comp.id === component.id)) {
                  return prev.filter(comp => comp.id !== component.id);
                }
                // Otherwise add it to monitored components
                return [...prev, component];
              });
            }
          }}
          selectedComponent={selectedComponent}
          monitoredComponents={monitoredComponents}
        />

        {/* Row with t_end input and buttons */}
        <Box sx={{ display: 'flex', alignItems: 'center', gap: 2, mb: 2, mt: -2, justifyContent: 'center' }}>
          <ButtonPanel
            saveParameters={saveParameters}
            handleStartSimulation={handleStartSimulation}
            downloadExcel={downloadExcel}
            loading={loading}
            results={results}
            error={error}
            selectionMode={selectionMode}
            setSelectionMode={setSelectionMode}
            selectedComponent={selectedComponent}
            monitoredComponents={monitoredComponents}
            availableNetworks={availableNetworks}
            selectedNetwork={selectedNetwork}
            setSelectedNetwork={setSelectedNetwork}
          />
          <TextField
            label=""
            placeholder="Simulation time (s)"
            type="number"
            size="small"
            value={tEndInputDisplay}
            onChange={e => {
              const value = e.target.value;
              if (value === '') {
                setTEndInput('');
              } else {
                const num = parseFloat(value);
                if (!isNaN(num) && num >= 1) {
                  setTEndInput(num);
                }
              }
            }}
            onBlur={() => {
              // If left empty, reset to 20
              if (tEndInput === '' || tEndInput === undefined || tEndInput === null) {
                setTEndInput(20);
              }
            }}
            InputProps={{
              sx: {
                height: 48,
                minHeight: 48,
                maxHeight: 48,
                backgroundColor: '#1976d2',
                color: '#fff',
                borderRadius: '8px',
                border: 'none',
                fontWeight: 600,
                fontSize: 16,
                textAlign: 'center',
                justifyContent: 'center',
                pl: 2,
                pr: 2,
                boxShadow: 'none',
                '& input': {
                  textAlign: 'center',
                  color: '#fff',
                  fontWeight: 600,
                  fontSize: 16,
                  padding: 0,
                },
                '&::placeholder': {
                  color: '#fff',
                  opacity: 1,
                },
              },
            }}
            sx={{
              width: 200,
              height: 48,
              minHeight: 48,
              maxHeight: 48,
              alignSelf: 'stretch',
              m: 0,
              p: 0,
              borderRadius: '8px',
              boxShadow: 'none',
              border: 'none',
              backgroundColor: '#1976d2',
              color: '#fff',
              fontWeight: 600,
              fontSize: 16,
              display: 'flex',
              alignItems: 'center',
              justifyContent: 'center',
              '& .MuiOutlinedInput-notchedOutline': {
                border: 'none',
              },
              '&:hover': {
                backgroundColor: '#1565c0',
              },
              '& .Mui-focused': {
                backgroundColor: '#1565c0',
              },
            }}
          />
        </Box>

        <Container maxWidth="xl" sx={{ mt: 4, mb: 4 }}>
          <Grid container spacing={3}>
            {/* Top Section: Parameter Controls */}
            <Grid item xs={12}>
              <ParameterControls 
                parameters={parameters} 
                setParameters={setParameters}
                handleParameterChange={handleParameterChange}
                handleTapChangerChange={handleTapChangerChange}
                handleLineOutageChange={handleLineOutageChange}
                handleReconnectChange={handleReconnectChange}
                handleRemoveLineOutage={handleRemoveLineOutage}
                handleAddLineOutage={handleAddLineOutage}
                handleRemoveTapChange={handleRemoveTapChange}
                handleAddTapChange={handleAddTapChange}
                saveParameters={saveParameters}
                loadOptions={loadOptions}
                lineOptions={lineOptions}
              />
            </Grid>
          </Grid>
        </Container>
      </Paper>

      {results && (
        <ResultsSection
          results={results}
          parameters={parameters}
          initialNetworkData={initialNetworkData}
          busPower={results.bus_power}
          monitoredComponents={monitoredComponents}
          onRemoveComponent={(id) => {
            setMonitoredComponents(prev => prev.filter(comp => comp.id !== id));
          }}
          exportIslandData={setIslandData}
        />
      )}
    </Container>
  );
}

export default App;<|MERGE_RESOLUTION|>--- conflicted
+++ resolved
@@ -332,7 +332,7 @@
     };
     fetchNetworks();
   }, [selectedNetwork]);
-<<<<<<< HEAD
+
 
   useEffect(() => {
     if (!selectedNetwork) return;
@@ -356,8 +356,8 @@
     };
     fetchNetworkData();
   }, [selectedNetwork]);
-=======
->>>>>>> a198a5da
+
+
   const [tEndInput, setTEndInput] = useState('');
   const [busPower, setBusPower] = useState(null);
   const [selectionMode, setSelectionMode] = useState(false);
