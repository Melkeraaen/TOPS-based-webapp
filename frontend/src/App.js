--- conflicted
+++ resolved
@@ -333,10 +333,8 @@
     fetchNetworks();
   }, [selectedNetwork]);
 
-<<<<<<< HEAD
-=======
-
->>>>>>> 3925116f
+
+  
   useEffect(() => {
     if (!selectedNetwork) return;
     const fetchNetworkData = async () => {
@@ -359,11 +357,7 @@
     };
     fetchNetworkData();
   }, [selectedNetwork]);
-<<<<<<< HEAD
-=======
-
-
->>>>>>> 3925116f
+
   const [tEndInput, setTEndInput] = useState('');
   const [busPower, setBusPower] = useState(null);
   const [selectionMode, setSelectionMode] = useState(false);
